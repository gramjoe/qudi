# Changelog {#changelog}

## Pre-release

Changes/New features:

* Bug fix for waveform generation larger than ~2 GSamples
* Bug fix for POI manager was losing active POI when moving crosshair in confocal
* Default waveform format can now be set via optional config option for `SequenceGeneratorLogic`
* Added a how-to-get-started guide to the documentation
* Added chirp function to available analog shapes in pulsed measurements
* Bug fix for pulsed measurements with large photon count numbers (`numpy.int32` vs. `numpy.int64`)
* Bug fixes and improvements for the scientific SpinBox introduced in v0.9
* Tab order in pulsed measurement GUI is now more useful
<<<<<<< HEAD
=======
* Added delta plot of alternating sequence in the pulsed analysis window
* Bug fix for pulsed extraction window where zooming caused InfiteLines to disappear and a switch in lines caused negative width 
>>>>>>> d3c87921
* Various stability improvements and minor bug fixes

Config changes:

## Release 0.9
Released on 6 Mar 2018
Available at https://github.com/Ulm-IQO/qudi/releases/tag/v0.9

Changes/New features:

* Huge amount of small and medium sized bug fixes and usability/stability improvements
* Replaced scientific SpinBoxes with a new implementation that is more powerful and does not use pyqtgraph
* Fixed Python crash upon closing qudi which was related to saving images with matplotlib (Windows)
* Added hardware module to control _Coherent OBIS_ lasers
* Manager GUI now properly reflects the state of each module
* Full multichannel support for slow counting / confocal / ODMR
* Moved to fysom v2.1.4
* Module base classes now nest fysom state machine in `module_state` instead of subclassing it. The current state is accessible via `module_state.current` or `module_state()`
* Changed the sampling algorithm for waveforms. Formerly each `PulseBlockElement` was sampled to match the specified length as closely as possible. Now the ideal time on which a transition between elements should occur is matched to a global quantized timeline. The sampled waveform length will now not deviate more than one timebin from the ideal length. However ideally identical elements can slightly vary (1 bin) in length throughout the entire waveform. This should lead in general to better results since the overall definition of the waveform is more closely matched to a quantized timeline
* Commonly used parameters in pulsed measurements are now shared for all predefined methods (less input widgets / clean UI). Each `generate_*` method still needs all parameters but input widgets are reused by name. Available names are:
  ```
  ['mw_channel', 
   'gate_count_channel', 
   'sync_trig_channel', 
   'mw_amp', 
   'mw_freq', 
   'channel_amp', 
   'delay_length', 
   'wait_time', 
   'laser_length', 
   'rabi_period']
  ```
* Generalized APT motor stages class (multi-axis support via config)
* Simple digital channel based switch on/off capability added to `hardware/ni_card.py`
* _National Instruments X series_ card hardware module renamed from `ni_card.py` to `national_instruments_x_series.py`
* `qudikernel.py` moved to core
* Listening address and port of qudi can now be changed in config (default: localhost)
* Analog signal input (for PDMR measurements) now supported for slow counter/confocal/ODMR (see config changes)
* Use of rpyc became optional (does not need to be installed if no remote module capability is needed)
* Mayor cleanup/overhaul of the `microwave_interface.py` and adaption of all affected modules (hardware/logic)


Config changes:
 * New remote server declaration (old one working but deprecated):
  ```
  [global]
  module_server:
      address: ''
      port: 12345
      certfile: 'filename.cert'
      keyfile: 'filename.key'
  ```

 * New full example config for `national_instruments_x_series.py`:
 ```
 mynicard:
     module.Class: 'national_instruments_x_series.NationalInstrumentsXSeries'
     clock_channel: '/Dev1/Ctr0'
     scanner_clock_channel: '/Dev1/Ctr2'
     photon_sources:
         - '/Dev1/PFI8'
         - '/Dev1/PFI9'
     counter_channels:
         - '/Dev1/Ctr1'
     counter_ai_channels:  # optional
         - '/Dev1/AI1'
     scanner_counter_channels:
         - '/Dev1/Ctr3'
     scanner_ai_channels:  # optional
         - '/Dev1/AI0'
     scanner_ao_channels:
         - '/Dev1/AO0'
         - '/Dev1/AO1'
         - '/Dev1/AO2'
         - '/Dev1/AO3'
     scanner_position_ranges:
         - [0e-6, 200e-6]
         - [0e-6, 200e-6]
         - [-100e-6, 100e-6]
         - [-10, 10]
     scanner_voltage_ranges:
         - [-10, 10]
         - [-10, 10]
         - [-10, 10]
         - [-10, 10]
     default_samples_number: 10
     default_clock_frequency: 100
     default_scanner_clock_frequency: 100
     gate_in_channel: '/Dev1/PFI9'
     counting_edge_rising: True
     odmr_trigger_channel: '/Dev1/PFI15'
 ```

## Release 0.8

Released on 2 Mar 2017.
Available at https://github.com/Ulm-IQO/qudi/releases/tag/v0.8

Caution: fits need to be configured in the respective settings dialog and
may not include printed results or may be just broken.
If you find a defective fit, consider fixing it and submitting a pull request.

Changes/New features:

 * The Qudi paper was published: http://doi.org/10.1016/j.softx.2017.02.001
 * Move everything to Qt5 only (no more Qt4 support) and pyqtgraph 0.10.0
 * Re-usable/configurable fit GUI components
 * Scienific notation input for PID GUI
 * Support for [Extensions](@ref extensions) (out-of-tree modules) 
 * Removed the fysom event parameter (usually called e) from on_activae and on_deactivate functions
 * Swabian Instruments TimeTagger / PulseStreamer hardware modules
 * Much faster savelogic
 * Remove 'Out' connectors, connection is now by module name only
 * Pulse analysis supports multiple methods
 * Predefined pulse sequences can now be imported from a custom path 
 (in addition to /logic/predefined_methods)
 * Module loading and unloading now definitely happens in the correct order
 * Locked modules are only deactivated after prompting the user

Config changes:
 * New optional parameter "additional_methods_dir" for SequenceGeneratorLogic
 * No more 'Out' connectors:

 Old style, produces lots of warnings:
 
 logic:
    counter:
        module.Class: 'counter_logic.CounterLogic'
        connect:
            counter1: 'mynicard.counter'
            savelogic: 'savelogic.savelogic'
    save:
        module.Class: 'save_logic.SaveLogic'
        win_data_directory: 'C:/Data'
        unix_data_directory: 'Data/'

 New style:
 
 logic:
    counter:
        module.Class: 'counter_logic.CounterLogic'
        connect:
            counter1: 'mynicard'
            savelogic: 'save'
    save:
        module.Class: 'save_logic.SaveLogic'
        win_data_directory: 'C:/Data'
        unix_data_directory: 'Data/'


## Release 0.7

Released on 01 Feb 2017.
Available at https://github.com/Ulm-IQO/qudi/releases/tag/v0.7 .

Changes/New features:

 * Overhaul of most used hardware modules, including
   * Error codes and failed hardware calls are caught and passed up to the logic
   * Updates of methods documentation in hardware modules and corresponding interfaces
 * Logic modules are now listening to the hardware return values and react accordingly
 * Introduction of update signals in most logic and GUI modules to ensure coherency of logic and GUI module information. So upon changing something in the GUI this module will emit an update signal which is connected to the logic module. The same works vice-versa if a script or something is changing values in logic modules.
 * Stability improvements to pulsed measurement analysis toolchain (pulse_extraction_logic and pulse_analysis_logic)
 * Changed SpinBoxes in pulsed_maingui BlockEditor, EnsembleOrganizer and SequenceOrganizer to scientific SpinBoxes enabling scientific number format and unit prefix input
 * Pulsed measurement data is saved properly now. Scientific number format was introduced to avoid problems with too few digits
 * Better pulsed_master_logic structure that allows now also for direct waveform/sequence generation on pulse generator devices (without writing files)
 * Heaps of changes/improvements regarding fitting in qudi. Big parts of fit_logic have been rewritten. It may be necessary to adapt custom scripts using fits
 * Confocal is now consequently using SI units (config change needed)
 * Confocal can now work from different count sources which are selectable (multichannel support) (config change needed)
 * Voltage range for NI card channels can be set independently for each channel (config change needed)

Config changes:

In order to update to the latest version of qudi one has to apply minor changes to the config file.

Change configuration settings for the ni_card module:

 * Replace "scanner_ao_channels" with "scanner_x_ao", "scanner_y_ao" and "scanner_z_ao".
   
     Example:
     
     scanner_x_ao: '/Dev1/AO0'  
     
     scanner_y_ao: '/Dev1/AO1'
     
     scanner_z_ao: '/Dev1/AO2'
     
     scanner_a_ao: '/Dev1/AO3'
     
   If you do not need the 4th axis, just leave it out.
   
 * You can either specify a voltage range for all axes:
 
   voltage_range:
   
    \- -10
    
    \- 10
    
 * or you have to specify one for each axis:
   
   x_voltage_range:
   
    \- -10
   
    \- 10
   
   y_voltage_range:
   
    \- -10
   
    \- 10
   
   z_voltage_range:
   
    \- 0
   
    \- 10
   
   a_voltage_range:
   
    \- -5
   
    \- 5

 * Change all distances in ni_card to meters; you can use exponential notation. For example:
   
   x_range:
   
    \- -100e-6
    
    \- 100e-6


The hardware file for Tektronix AWG70k series has been changed to use the pyvisa package for more robust and easy communication with the device:

 * The settings "awg_IP_address" and "awg_port" are not used anymore and have to be replaced with "awg_visa_address" and "awg_ip_address". For example:
```
   awg_visa_address: 'TCPIP0::AWG70K-38293801::inst0::INSTR'
   awg_ip_address: '192.168.1.3'
```

The Visa address can be obtained for example by the "Agilent connection expert" application.

## Release 0.6

Released on 25 Nov 2016.
Available at https://github.com/Ulm-IQO/qudi/releases/tag/v0.6 .

Changes/New features:

 * Lots and lots of work leading to working and stable pulsed measurement modules, including
   * Editor for fast analog and digital waveforms and AWG channel configuration
   * Synthesize and upload waveforms to AWGs while respecting AWG limits and channels
   * Pulse extraction from fast counter time trace and flourescence signal extraction
   * Display of results for common measurements
   * Works with Jupyter notebooks
 * Some new documentation
 * Preliminary GUI to show/edit configuration files
 * Massive improvements to fit stability
 * Most interfaces now use abstract base classes
 * Confocal can show last scanned line and move Z while scanning XY
 * Continuous integration support
 * Nuclear spin operations experiment module
 * Spinboxes with scientific notation support
 * Use QtPy to support multiple Qt versions
 * Configuration files now use the YAML file format
 * Cooperative inheritance for modules
 * Logging now based on standard Python logger
 * HighFinesse WSU 30 wave meter support
 * New and consistent colors for plots throughout Qudi
 * PyQt5 compatibility
 * Many fixes to QO and Pi3 FPGA fast counter modules
 * Matplotlib inline plots and completion suport for Jupyter kernel
 * Jupyter kernel for Qudi (including install script)
 * Move project repository from SVN to git and to GitHub
 * New dark color scheme for GUI (modified qdark)
 * Lots of new predefined fitting methods
 * Fit logic can now load fitting methods from python files in a subfolder
 * Reusable fit settings GUI methods
 * Tektronix AWG 70000, 7112 and 5002 support
 * Gated counter logic and GUI modules
 * Magnetic field alignment module for vector magnet and solid state magnet on a 4-axis stage
 * Thorlabs APTmotor support
 * Scan history (Forward/backward) in Confocal
 * Qudi module state save/restore functionality (app_status folder)
 * Automatic loading of configured modules on a remote system
 * UI fixes
 * TSYS_01 temperature sensor support
 * Raspberry Pi PWM support for PID
 * Software PID logic and GUI
 * Fastcomtec 7887 and MCS6 support
 * Picoharp300 support
 * Python script to list qudi modules

## Release 0.5

Released on 30 Dec 2015.
Available at https://qosvn.physik.uni-ulm.de/svn/qudi/tags/release-0.5

Notes about this release are probably missing due to holidays.

 * Two photon counters supported in NI card counter and counter logic

## Release 0.4

Released on 30.10.2015.
Available at https://qosvn.physik.uni-ulm.de/svn/qudi/tags/release-0.4

New features:

 * Tilted scanning
 * ODMR remembers settings
 * ODMR can save raw data
 * Working and tested support for Radiant Dyes flip mirrors
 * support for taking spectra from spectrometer via WinSpec32
 * POI positions are now actually updated when the tracked POI moves
 * remote module support is more robust now
 * fixed a crash when changing confocal color bar while scanning
 * winspec32 spectrometer support
 * configurable settling time at start of optimization scans
 * option for surface-subtraction in the depth optimization scan
 * ALPHA Task interface
 * PRE-ALPHA for pulsed experiments

## Release 0.3

Released on 31.07.2015. Available at https://qosvn.physik.uni-ulm.de/svn/qudi/tags/release-0.3

New features:

 * Manager now includes log and iPython console
 * Manager can load and save the configuration
 * Manager can show active threads and remotely shared modules
 * QuDi remembers which configuration file is loaded
 * QuDi can restart to load new configuration
 * SmiQ R&S 06ATE works for ODMR
 * Dockwidgets in ODMR
 * Laser scanning with a remote wavemeter is now tested and confirmed working
 * Zoom with mouse in Confocal

Additionally, lots of bugs were fixed.

## Release 0.2

Release-0.2 is available since 07.07.2015.
It can be found using: https://qosvn.physik.uni-ulm.de/svn/qudi/tags/release-0.2

New features:

 * New Log style
 * (Manager shows module state)
 * Continues scan xy/depth (loop scan)
 * Rotate confocal images (rotates only the image, not the cursor!!!)
 * POI Manager GUI: restore default widget location (size might not be as default)
 * Cursor and arrow keys: right/left(x-direction) up/down(y-direction) Bild up/Bild down(z-direction); big step size with shift;step size can be changes in the settings
 * Clock time sample shift POI Manager
 * Centiles of colorbars is now working during a scan
 * All save files should now have the same time in the lable
 * duration of periodic optimiser changeable working during period
 * improved explanation in the data file of the Confocal scans
 * Added tooltips to Confocal and Optimiser settings

## Release 0.1

Release-0.1 is the first release of the QuDi software project.
It can be found via SVN Checkout using this URL: https://qosvn.physik.uni-ulm.de/svn/qudi/tags/release-0.1
It is possible to do basic measurements and the following modules are working:

 * Counter
 * Confocal scanning
 * Laser scanning
 * POI managing
 * ODMR

The basics of all these modules are working but there is plenty room for improvement.
At this stage the GUI is still under active development and so users should expect some interface items to change in future releases.
<|MERGE_RESOLUTION|>--- conflicted
+++ resolved
@@ -12,11 +12,8 @@
 * Bug fix for pulsed measurements with large photon count numbers (`numpy.int32` vs. `numpy.int64`)
 * Bug fixes and improvements for the scientific SpinBox introduced in v0.9
 * Tab order in pulsed measurement GUI is now more useful
-<<<<<<< HEAD
-=======
 * Added delta plot of alternating sequence in the pulsed analysis window
 * Bug fix for pulsed extraction window where zooming caused InfiteLines to disappear and a switch in lines caused negative width 
->>>>>>> d3c87921
 * Various stability improvements and minor bug fixes
 
 Config changes:
