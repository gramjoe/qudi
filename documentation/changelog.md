--- conflicted
+++ resolved
@@ -17,11 +17,6 @@
 * Bug fix for pulsed extraction window where zooming caused InfiteLines to disappear and a switch in lines caused negative width 
 * POI manager keeps POIs as StatusVar across restarts and fixes to distance measurement
 * Various stability improvements and minor bug fixes
-<<<<<<< HEAD
-* Update conda environment to more recent versions of packages
-* Added a camera interface with logic and basic GUI
-* Added a hardware module for Thorlabs camera
-=======
 * Refined pid interfaces in sub interfaces with inheritance
 * Added a camera interface with logic and basic GUI
 * Added a hardware module for Thorlabs camera
@@ -29,7 +24,6 @@
 * Added a general multi axis piezo stepper interface
 * Added a hardware module for attocube piezzo steppers
 * Added logo_qudi.ico for Windows shortcut
->>>>>>> 7dd43e39
 
 Config changes:
 
